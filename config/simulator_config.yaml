general:
  label: BASE
  random_seed: 1
training:
  anchor_epoch: 350
  target_radius: 0.1
  total_epochs: 700
checkpoint:
<<<<<<< HEAD
  save_epochs:
  save_frequency: 50
=======
  filepath: checkpoints/
  save_epochs: [350, 700]
>>>>>>> 7e71d174
dataset:
  anchor: dataset/anchors_may07.csv
  anchor_freq: 10
  anchor_sets:
    - 1
  plaut: dataset/plaut_may07.csv
  probe: dataset/probes_may07.csv
outputs:
  activations:
    hidden:
      anchor: 10
      plaut: 50
      probe: 10
    output:
      anchor: 10
      plaut: 50
      probe: 10
  plotting:
    anchor_acc: 50
    loss: 50
    plaut_acc: 50
    probe_acc: 50
    running_time: 700
  sim_results: 1
  weights: 10

optimizers:
  1:
    learning_rate: 0.0001
    momentum: 0
    optimizer: SGD
    weight_decay: 1.0e-6
  11:
    learning_rate: 0.01
    momentum: 0
    optimizer: Adam
    weight_decay: 1.0e-6
  351:
    learning_rate: 0.01
    momentum: 0
    optimizer: Adam
    weight_decay: 1.0e-6<|MERGE_RESOLUTION|>--- conflicted
+++ resolved
@@ -6,13 +6,10 @@
   target_radius: 0.1
   total_epochs: 700
 checkpoint:
-<<<<<<< HEAD
-  save_epochs:
-  save_frequency: 50
-=======
+#   save_epochs:
+#   save_frequency: 50
   filepath: checkpoints/
   save_epochs: [350, 700]
->>>>>>> 7e71d174
 dataset:
   anchor: dataset/anchors_may07.csv
   anchor_freq: 10
